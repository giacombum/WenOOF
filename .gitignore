--- conflicted
+++ resolved
@@ -26,15 +26,9 @@
 
 # special directories
 doc/html/
-<<<<<<< HEAD
 get_automatic_changelog.sh
 exe/
 references/
 wiki/
 shared/
-static/
-=======
-tests/
-forks/
-*.log
->>>>>>> 522964fb
+static/